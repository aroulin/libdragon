--- conflicted
+++ resolved
@@ -8,14 +8,14 @@
 #include "utils.h"
 #include "../../build/dl/dl_symbols.h"
 
-#define DL_CMD_IDLE         0x01
-#define DL_CMD_WSTATUS      0x02
-#define DL_CMD_CALL         0x03
-#define DL_CMD_JUMP         0x04
-#define DL_CMD_RET          0x05
-#define DL_CMD_NOOP         0x07
-#define DL_CMD_TEST_WSTATUS 0x08
-#define DL_CMD_DMA          0x09
+#define DL_CMD_IDLE              0x01
+#define DL_CMD_SET_STATUS        0x02
+#define DL_CMD_CALL              0x03
+#define DL_CMD_JUMP              0x04
+#define DL_CMD_RET               0x05
+#define DL_CMD_NOOP              0x07
+#define DL_CMD_TAS_STATUS        0x08
+#define DL_CMD_DMA               0x09
 
 #define dl_terminator(dl)   ({ \
     /* The terminator is usually meant to be written only *after* the last \
@@ -386,7 +386,7 @@
     // Terminate the previous buffer with an op to set SIG_BUFDONE
     // (to notify when the RSP finishes the buffer), plus a jump to
     // the new buffer.
-    *prev++ = (DL_CMD_WSTATUS<<24) | SP_WSTATUS_SET_SIG_BUFDONE;
+    *prev++ = (DL_CMD_SET_STATUS<<24) | SP_WSTATUS_SET_SIG_BUFDONE;
     *prev++ = (DL_CMD_JUMP<<24) | PhysicalAddr(dl2);
     dl_terminator(prev);
 
@@ -422,7 +422,14 @@
     MEMORY_BARRIER();
 }
 
-<<<<<<< HEAD
+void dl_flush(void)
+{
+    // If we are recording a block, flushes can be ignored
+    if (dl_block) return;
+
+    dl_flush_internal();
+}
+
 /***********************************************************************/
 
 #define DL_HIGHPRI_NUM_BUFS  8
@@ -485,7 +492,7 @@
 
 Let's describe all commands one by one.
 
-The first command (index 00) is a DL_CMD_WSTATUS which clears the SIG_HIGHPRI
+The first command (index 00) is a DL_CMD_SET_STATUS which clears the SIG_HIGHPRI
 and sets SIG_HIGHPRI_RUNNING. This must absolutely be the first command executed
 when the highpri mode starts, because otherwise the RSP would go into
 an infinite loop (it would find SIG_HIGHPRI always set and calls the list
@@ -548,7 +555,7 @@
     uint32_t *dlp = dl_highpri_trampoline;
 
     // Write the trampoline header (6 words). 
-    *dlp++ = (DL_CMD_WSTATUS<<24) | SP_WSTATUS_CLEAR_SIG_HIGHPRI | SP_WSTATUS_SET_SIG_HIGHPRI_RUNNING;
+    *dlp++ = (DL_CMD_SET_STATUS<<24) | SP_WSTATUS_CLEAR_SIG_HIGHPRI | SP_WSTATUS_SET_SIG_HIGHPRI_RUNNING;
     *dlp++ = DL_CMD_NOOP<<24;
     *dlp++ = (DL_CMD_DMA<<24) | (uint32_t)PhysicalAddr(dl_highpri_trampoline + TRAMPOLINE_HEADER);
     *dlp++ = 0xD8 + (TRAMPOLINE_HEADER+2)*sizeof(uint32_t); // FIXME address of DL_DMEM_BUFFER
@@ -567,12 +574,12 @@
     // Fill the footer
     *dlp++ = jump_to_footer;
     *dlp++ = DL_CMD_NOOP<<24;
-    *dlp++ = (DL_CMD_WSTATUS<<24) | SP_WSTATUS_CLEAR_SIG_HIGHPRI_RUNNING;
+    *dlp++ = (DL_CMD_SET_STATUS<<24) | SP_WSTATUS_CLEAR_SIG_HIGHPRI_RUNNING;
     *dlp++ = (DL_CMD_RET<<24) | (DL_HIGHPRI_CALL_SLOT<<2);
     *dlp++ = (DL_CMD_IDLE<<24);
     assert(dlp - dl_highpri_trampoline == TRAMPOLINE_WORDS);
 
-    dl_data_ptr->dl_dram_highpri_addr = dl_highpri_trampoline;
+    dl_data_ptr->dl_dram_highpri_addr = PhysicalAddr(dl_highpri_trampoline);
 }
 
 void dl_highpri_begin(void)
@@ -607,7 +614,7 @@
     try_pause_rsp:
         rsp_pause(true);
 
-        void* dl_rdram_ptr = (void*)(((uint32_t)((volatile rsp_dl_t*)SP_DMEM)->dl_dram_addr) & 0x00FFFFFF);
+        uint32_t dl_rdram_ptr = (((uint32_t)((volatile rsp_dl_t*)SP_DMEM)->dl_dram_addr) & 0x00FFFFFF);
         if (dl_rdram_ptr >= PhysicalAddr(dl_highpri_trampoline) && dl_rdram_ptr < PhysicalAddr(dl_highpri_trampoline+TRAMPOLINE_WORDS)) {
             debugf("SP PC in highpri trampoline... retrying\n");
             rsp_pause(false);
@@ -618,7 +625,7 @@
         // Check the trampoline body. Search for the first JUMP to the footer
         // slot. We are going to replace it to a jump to our new queue.
         uint32_t jump_to_footer = dl_highpri_trampoline[TRAMPOLINE_HEADER + TRAMPOLINE_BODY];
-        debugf("Trampoline %p (fetching at [%p]%08lx, PC:%lx)\n", dl_highpri_trampoline, dl_rdram_ptr, *(uint32_t*)(((uint32_t)(dl_rdram_ptr))|0xA0000000), *SP_PC);
+        debugf("Trampoline %p (fetching at [%08lx]%08lx, PC:%lx)\n", dl_highpri_trampoline, dl_rdram_ptr, *(uint32_t*)(((uint32_t)(dl_rdram_ptr))|0xA0000000), *SP_PC);
         for (int i=TRAMPOLINE_HEADER; i<TRAMPOLINE_HEADER+TRAMPOLINE_BODY+2; i++)
             debugf("%x: %08lx %s\n", i, dl_highpri_trampoline[i], dl_highpri_trampoline[i]==jump_to_footer ? "*" : "");
         int tramp_widx = TRAMPOLINE_HEADER;
@@ -702,17 +709,6 @@
 
 /***********************************************************************/
 
-
-=======
-void dl_flush(void)
-{
-    // If we are recording a block, flushes can be ignored
-    if (dl_block) return;
-
-    dl_flush_internal();
-}
-
->>>>>>> def907f3
 void dl_block_begin(void)
 {
     assertf(!dl_block, "a block was already being created");
@@ -843,11 +839,7 @@
 {   
     assertf(!dl_block, "cannot create syncpoint in a block");
     uint32_t *dl = dl_write_begin();
-<<<<<<< HEAD
-    *dl++ = ((DL_CMD_TEST_AND_WSTATUS << 24) | SP_WSTATUS_SET_INTR | SP_WSTATUS_SET_SIG_SYNCPOINT);
-=======
-    *dl++ = (DL_CMD_TEST_WSTATUS << 24) | SP_WSTATUS_SET_INTR | SP_WSTATUS_SET_SIG_SYNCPOINT;
->>>>>>> def907f3
+    *dl++ = ((DL_CMD_TAS_STATUS << 24) | SP_WSTATUS_SET_INTR | SP_WSTATUS_SET_SIG_SYNCPOINT);
     *dl++ = SP_STATUS_SIG_SYNCPOINT;
     dl_write_end(dl);
     return ++dl_syncpoints_genid;
@@ -877,7 +869,7 @@
     const uint32_t allows_mask = SP_WSTATUS_CLEAR_SIG0|SP_WSTATUS_SET_SIG0|SP_WSTATUS_CLEAR_SIG1|SP_WSTATUS_SET_SIG1|SP_WSTATUS_CLEAR_SIG2|SP_WSTATUS_SET_SIG2;
     assertf((signal & allows_mask) == signal, "dl_signal called with a mask that contains bits outside SIG0-2: %lx", signal);
 
-    dl_queue_u32((DL_CMD_WSTATUS << 24) | signal);
+    dl_queue_u32((DL_CMD_SET_STATUS << 24) | signal);
 }
 
 static void dl_dma(void *rdram_addr, uint32_t dmem_addr, uint32_t len, uint32_t flags)
