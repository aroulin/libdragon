--- conflicted
+++ resolved
@@ -48,14 +48,6 @@
 # NOTE: this *MUST* be initialized before running the RSP code.
 DL_RDRAM_PTR_HIGHPRI: .long 0 
 
-<<<<<<< HEAD
-DL_DRAM_ADDR:     .long 0
-DL_POINTERS_ADDR: .long 0
-
-#DMEM_BUF_START:  .half 0
-#DMEM_BUF_END:    .half 0
-=======
->>>>>>> 9a14a886
 CURRENT_OVL:     .half -1
 
     .align 4
@@ -64,31 +56,12 @@
 
     .align 3
 INTERNAL_COMMAND_TABLE:
-<<<<<<< HEAD
-commandTableEntry command_noop,           4     # 0x00
-=======
 commandTableEntry command_invalid,        4     # 0x00
->>>>>>> 9a14a886
 commandTableEntry command_wait_new_input, 4     # 0x01
 commandTableEntry command_write_status,   4     # 0x02 -- must be even (bit 24 must be 0)
 commandTableEntry command_call,           4     # 0x03
 commandTableEntry command_jump,           4     # 0x04
 commandTableEntry command_ret,            4     # 0x05
-<<<<<<< HEAD
-
-
-    .align 3
-# Reserve some extra space of 8 bytes to make sure that DMAs can always load the expected amount of data even if the DRAM address is unaligned
-DL_DMEM_BUFFER:    .ds.b DL_DMEM_BUFFER_SIZE + 8
-DL_DMEM_BUFFER_END:
-DL_DMEM_BUFFER_TERMINATOR: .byte 0x01    # terminate the buffer with command_wait_for_new_input
-
-    .bss
-
-    .align 3
-DL_RDRAM_PTR:      .long 0
-
-=======
 commandTableEntry command_call_highpri,   4     # 0x06
 commandTableEntry command_noop,           4     # 0x07
 
@@ -96,7 +69,6 @@
 DL_DMEM_BUFFER:            .ds.b DL_DMEM_BUFFER_SIZE
 DL_DMEM_BUFFER_TERMINATOR: .byte 0x01    # terminate the buffer with command_wait_for_new_input
 
->>>>>>> 9a14a886
 
     .bss
 
@@ -115,41 +87,20 @@
     # NOTE: DL_RDRAM_PTR must have been initialized before spinning up RSP!
     li dl_dmem_buf_ptr, 0
 
-<<<<<<< HEAD
-.func command_noop
-=======
     .func command_wait_new_input
->>>>>>> 9a14a886
 command_wait_new_input:
     # Check if new commands were added in the display list (SIG7)
     mfc0 t0, COP0_SP_STATUS
     andi t0, SP_STATUS_SIG7
-<<<<<<< HEAD
-    beqz t0, wakeup
-    li t0, SP_WSTATUS_RESET_SIG7
-
-=======
     bnez t0, wakeup
     li t0, SP_WSTATUS_RESET_SIG7
 
     # No new commands yet, go to sleep
->>>>>>> 9a14a886
     break
 wakeup:
     mtc0 t0, COP0_SP_STATUS
 
 fetch_buffer:
-<<<<<<< HEAD
-    # Fetch the RDRAM pointer
-    lw s0, %lo(DL_RDRAM_PTR)
-    add s0, dl_dmem_buf_ptr
-fetch_buffer_with_ptr:
-    # Update pointer with the value that will be valid after fetch
-    sw s0, %lo(DL_RDRAM_PTR)
-
-    # Reset the internal pointer to the first actual byte of the buffer (after
-    # taking misalignment into account
-=======
     # Fetch the RDRAM pointer, and adjust it to the current reading index.
     # We will fetch commands starting from there
     lw s0, %lo(DL_RDRAM_PTR)
@@ -160,7 +111,6 @@
 
     # Reset the reading index to the first actual byte of the buffer (after
     # taking misalignment into account)
->>>>>>> 9a14a886
     andi dl_dmem_buf_ptr, s0, 7
 
     # Fetch the whole DMEM buffer. We will use the 0x00 invalid fill value to
@@ -172,12 +122,8 @@
     .endfunc
     # fallthrough into the main loop
 
-<<<<<<< HEAD
-command_noop:   # invalid command -> repeat the loop
-=======
 command_invalid:  # invalid command -> repeat the loop
 command_noop:     # invalid command -> repeat the loop
->>>>>>> 9a14a886
 .func loop
 loop:
     #define ovl_index t4
@@ -185,13 +131,10 @@
     #define cmd_desc  t6
     #define cmd_size  t7
 
-<<<<<<< HEAD
-=======
     mfc0 t0, COP0_SP_STATUS
     andi t0, SP_STATUS_SIG6
     bnez t0, command_call_highpri
 
->>>>>>> 9a14a886
     # Read first word
     lw a0, %lo(DL_DMEM_BUFFER) + 0x0 (dl_dmem_buf_ptr)
 
@@ -249,15 +192,9 @@
     srl cmd_size, cmd_desc, 10
     andi cmd_size, 0x3C
 
-<<<<<<< HEAD
-    # Check if the command is truncated because of buffer overflow. If so,
-    # fetch the buffer again. Note that we calculate in t3 the portion of
-    # command that fit the buffer: we will use it as rollback for the RDRAM pointer.
-=======
     # Check if the command is truncated because of buffer overflow (that is,
     # it finishes beyond the buffer end). If so, we must refetch the buffer
     # starting from the current position.
->>>>>>> 9a14a886
     addu t0, dl_dmem_buf_ptr, cmd_size
     bgt t0, DL_DMEM_BUFFER_SIZE, fetch_buffer
 
@@ -265,33 +202,18 @@
     # This is done because the vast majority of commands will use two words or more.
     lw a1, %lo(DL_DMEM_BUFFER) + 0x4 (dl_dmem_buf_ptr)
 
-<<<<<<< HEAD
-    # Check if there's an invalid command just after the current command.
-    # If so, the previous command might have been fetched partially (as it was
-    # being written in RDRAM by CPU), so wait for it to be complete and
-    # then fetch the buffer again.
-    lbu t0, (t0)
-=======
     # Check if there's an invalid command (0x00) just after the current command.
     # If so, the previous command might have been fetched partially (as it was
     # being written in RDRAM by CPU), so wait for it to be complete and
     # then fetch the buffer again.
     lbu t0, %lo(DL_DMEM_BUFFER)(t0)
->>>>>>> 9a14a886
     beqz t0, command_wait_new_input
 
     # Jump to command. Set ra to the loop function, so that commands can 
     # either do "j loop" or "jr ra" (or a tail call) to get back to the main loop
-<<<<<<< HEAD
-    li ra, loop
-    add dl_dmem_buf_ptr, cmd_size
-    jr cmd_desc
-    ### BEWARE: NO DELAY SLOT
-=======
     li ra, %lo(loop)
     jr cmd_desc
     add dl_dmem_buf_ptr, cmd_size
->>>>>>> 9a14a886
 
     #undef ovl_index
     #undef cmd_index
@@ -332,8 +254,6 @@
     mtc0 a0, COP0_SP_STATUS
     .endfunc
 
-<<<<<<< HEAD
-=======
     ############################################################
     # command_call_highpri
     #
@@ -416,7 +336,6 @@
     j loop
     mtc0 a0, COP0_SP_STATUS
     .endfunc
->>>>>>> 9a14a886
 
 #include <rsp_dma.inc>
 
